--- conflicted
+++ resolved
@@ -96,14 +96,9 @@
             data=notification.data,
             headers=headers,
             message_id=notification.version,
-<<<<<<< HEAD
-            ttl=notification.ttl+int(time.time()),
+            ttl=notification.ttl,
+            timestamp=int(time.time()),
         )
 
     def amend_msg(msg):
-        return msg
-=======
-            ttl=notification.ttl,
-            timestamp=int(time.time()),
-        )
->>>>>>> e6e7a024
+        return msg