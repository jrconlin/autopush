--- conflicted
+++ resolved
@@ -84,21 +84,14 @@
                                                   endpoint_port)
 
         # Database objects
-<<<<<<< HEAD
-        self.router_table = get_router_table()
-        self.storage_table = get_storage_table()
-        self.storage = Storage(self.storage_table, self.metrics)
-        self.router = Router(self.router_table, self.metrics)
-=======
         self.router_table = get_router_table(router_tablename,
                                              router_read_throughput,
                                              router_write_throughput)
         self.storage_table = get_storage_table(storage_tablename,
                                                storage_read_throughput,
                                                storage_write_throughput)
-        self.storage = Storage(self.storage_table)
-        self.router = Router(self.router_table)
->>>>>>> 7b70117e
+        self.storage = Storage(self.storage_table, self.metrics)
+        self.router = Router(self.router_table, self.metrics)
 
         # CORS
         self.cors = enable_cors
